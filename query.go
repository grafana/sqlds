--- conflicted
+++ resolved
@@ -21,11 +21,7 @@
 	FormatOptionTimeSeries FormatQueryOption = iota
 	// FormatOptionTable formats the query results as a table using "LongToWide"
 	FormatOptionTable
-<<<<<<< HEAD
 	// FormatOptionLogs formats the query results as a table but set the preferred visualization as "Logs"
-=======
-	// FormatOptionLogs sets the preferred visualization to logs
->>>>>>> 53102e95
 	FormatOptionLogs
 )
 
