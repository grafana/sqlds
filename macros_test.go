--- conflicted
+++ resolved
@@ -5,32 +5,13 @@
 	"testing"
 	"time"
 
-<<<<<<< HEAD
-=======
 	"github.com/grafana/grafana-plugin-sdk-go/backend"
-	"github.com/grafana/grafana-plugin-sdk-go/data/sqlutil"
->>>>>>> cdfbeda2
 	"github.com/stretchr/testify/assert"
 	"github.com/stretchr/testify/require"
 )
 
-<<<<<<< HEAD
 type MockDB struct {
 	Driver
-=======
-type MockDB struct{}
-
-func (h *MockDB) Connect(backend.DataSourceInstanceSettings) (db *sql.DB, err error) {
-	return
-}
-
-func (h *MockDB) Settings(backend.DataSourceInstanceSettings) (settings DriverSettings) {
-	return
-}
-
-func (h *MockDB) Converters() (sc []sqlutil.Converter) {
-	return
->>>>>>> cdfbeda2
 }
 
 func (h *MockDB) Macros() (macros Macros) {
