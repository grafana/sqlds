package sqlds

import (
	"context"
	"database/sql"
<<<<<<< HEAD
=======
	"errors"
>>>>>>> cdfbeda2
	"fmt"
	"net/http"
	"sync"

	"github.com/grafana/grafana-plugin-sdk-go/backend"
	"github.com/grafana/grafana-plugin-sdk-go/backend/instancemgmt"
	"github.com/grafana/grafana-plugin-sdk-go/backend/resource/httpadapter"
	"github.com/grafana/grafana-plugin-sdk-go/data"
)

const defaultKey = "_default"

type sqldatasource struct {
<<<<<<< HEAD
	dbConnections sync.Map
	c             Driver
	settings      backend.DataSourceInstanceSettings
=======
	Completable

	db *sql.DB
	c  Driver

	driverSettings DriverSettings
	settings       backend.DataSourceInstanceSettings
>>>>>>> cdfbeda2

	backend.CallResourceHandler
	CustomRoutes map[string]func(http.ResponseWriter, *http.Request)
	// Enabling multiple connections may cause that concurrent connection limits
	// are hit. The datasource enabling this should make sure connections are cached
	// if necessary.
	EnableMultipleConnections bool
}

// NewDatasource creates a new `sqldatasource`.
// It uses the provided settings argument to call the ds.Driver to connect to the SQL server
func (ds *sqldatasource) NewDatasource(settings backend.DataSourceInstanceSettings) (instancemgmt.Instance, error) {
	db, err := ds.c.Connect(settings, nil)
	if err != nil {
		return nil, err
	}
	ds.dbConnections.Store(defaultKey, db)
	ds.settings = settings
	mux := http.NewServeMux()
	err = ds.registerRoutes(mux)
	if err != nil {
		return nil, err
	}

	ds.CallResourceHandler = httpadapter.New(mux)
	ds.driverSettings = ds.c.Settings(settings)

	return ds, nil
}

// NewDatasource initializes the Datasource wrapper and instance manager
func NewDatasource(c Driver) *sqldatasource {
	return &sqldatasource{
		c: c,
	}
}

// Dispose cleans up datasource instance resources.
func (ds *sqldatasource) Dispose() {
	ds.dbConnections.Range(func(key, db interface{}) bool {
		err := db.(*sql.DB).Close()
		if err != nil {
			backend.Logger.Error(err.Error())
		}
		ds.dbConnections.Delete(key)
		return true
	})
}

// QueryData creates the Responses list and executes each query
func (ds *sqldatasource) QueryData(ctx context.Context, req *backend.QueryDataRequest) (*backend.QueryDataResponse, error) {
	var (
		response = NewResponse(backend.NewQueryDataResponse())
		wg       = sync.WaitGroup{}
	)

	wg.Add(len(req.Queries))

	// Execute each query and store the results by query RefID
	for _, q := range req.Queries {
		go func(query backend.DataQuery) {
			frames, err := ds.handleQuery(ctx, query)

			response.Set(query.RefID, backend.DataResponse{
				Frames: frames,
				Error:  err,
			})

			wg.Done()
		}(q)
	}

	wg.Wait()
	return response.Response(), nil

}

func (ds *sqldatasource) getDB(q *Query) (*sql.DB, string, error) {
	// The database connection may vary depending on query arguments
	// The raw arguments are used as key to store the db connection in memory so they can be reused
	key := defaultKey
	db, ok := ds.dbConnections.Load(key)
	if !ok {
		return nil, "", fmt.Errorf("unable to get default db connection")
	}
	if ds.EnableMultipleConnections || len(q.ConnectionArgs) == 0 {
		return db.(*sql.DB), key, nil
	}

	var err error
	key = string(q.ConnectionArgs[:])
	if cachedDB, ok := ds.dbConnections.Load(key); ok {
		return cachedDB.(*sql.DB), key, nil
	}

	db, err = ds.c.Connect(ds.settings, q.ConnectionArgs)
	if err != nil {
		return nil, "", err
	}
	// Assign this connection in the cache
	ds.dbConnections.Store(key, db)

	return db.(*sql.DB), key, nil
}

// handleQuery will call query, and attempt to reconnect if the query failed
func (ds *sqldatasource) handleQuery(ctx context.Context, req backend.DataQuery) (data.Frames, error) {
	// Convert the backend.DataQuery into a Query object
	q, err := GetQuery(req)
	if err != nil {
		return nil, err
	}

	// Apply supported macros to the query
	q.RawSQL, err = interpolate(ds.c, q)
	if err != nil {
		return nil, fmt.Errorf("%s: %w", "Could not apply macros", err)
	}

	// Apply the default FillMode, overwritting it if the query specifies it
	fillMode := ds.driverSettings.FillMode
	if q.FillMissing != nil {
		fillMode = q.FillMissing
	}

<<<<<<< HEAD
	// Retrieve the database connection
	db, cacheKey, err := ds.getDB(q)
	if err != nil {
		return nil, err
=======
	if ds.driverSettings.Timeout != 0 {
		tctx, cancel := context.WithTimeout(ctx, ds.driverSettings.Timeout)
		defer cancel()

		ctx = tctx
>>>>>>> cdfbeda2
	}

	// FIXES:
	//  * Some datasources (snowflake) expire connections or have an authentication token that expires if not used in 1 or 4 hours.
	//    Because the datasource driver does not include an option for permanent connections, we retry the connection
	//    if the query fails. NOTE: this does not include some errors like "ErrNoRows"
<<<<<<< HEAD
	res, err := query(db, ds.c.Converters(), fillMode, q)
=======
	res, err := query(ctx, ds.db, ds.c.Converters(), fillMode, q)
>>>>>>> cdfbeda2
	if err == nil {
		return res, nil
	}

<<<<<<< HEAD
	if errors.Cause(err) == ErrorQuery {
		db, err = ds.c.Connect(ds.settings, q.ConnectionArgs)
		ds.dbConnections.Store(cacheKey, db)
		if err != nil {
			return nil, err
		}
		return query(db, ds.c.Converters(), fillMode, q)
=======
	if errors.Is(err, ErrorNoResults) {
		return res, nil
	}

	if errors.Is(err, ErrorQuery) {
		ds.db, err = ds.c.Connect(ds.settings)
		if err != nil {
			return nil, err
		}

		return query(ctx, ds.db, ds.c.Converters(), fillMode, q)
>>>>>>> cdfbeda2
	}

	return nil, err
}

// CheckHealth pings the connected SQL database
func (ds *sqldatasource) CheckHealth(ctx context.Context, req *backend.CheckHealthRequest) (*backend.CheckHealthResult, error) {
	db, ok := ds.dbConnections.Load(defaultKey)
	if !ok {
		return nil, fmt.Errorf("unable to get default db connection")
	}
	if err := db.(*sql.DB).Ping(); err != nil {
		return &backend.CheckHealthResult{
			Status:  backend.HealthStatusError,
			Message: err.Error(),
		}, nil
	}

	return &backend.CheckHealthResult{
		Status:  backend.HealthStatusOk,
		Message: "Data source is working",
	}, nil
}<|MERGE_RESOLUTION|>--- conflicted
+++ resolved
@@ -3,10 +3,7 @@
 import (
 	"context"
 	"database/sql"
-<<<<<<< HEAD
-=======
 	"errors"
->>>>>>> cdfbeda2
 	"fmt"
 	"net/http"
 	"sync"
@@ -20,19 +17,12 @@
 const defaultKey = "_default"
 
 type sqldatasource struct {
-<<<<<<< HEAD
-	dbConnections sync.Map
-	c             Driver
-	settings      backend.DataSourceInstanceSettings
-=======
 	Completable
 
-	db *sql.DB
-	c  Driver
-
+	dbConnections  sync.Map
+	c              Driver
 	driverSettings DriverSettings
 	settings       backend.DataSourceInstanceSettings
->>>>>>> cdfbeda2
 
 	backend.CallResourceHandler
 	CustomRoutes map[string]func(http.ResponseWriter, *http.Request)
@@ -158,54 +148,40 @@
 		fillMode = q.FillMissing
 	}
 
-<<<<<<< HEAD
 	// Retrieve the database connection
 	db, cacheKey, err := ds.getDB(q)
 	if err != nil {
 		return nil, err
-=======
+	}
+
 	if ds.driverSettings.Timeout != 0 {
 		tctx, cancel := context.WithTimeout(ctx, ds.driverSettings.Timeout)
 		defer cancel()
 
 		ctx = tctx
->>>>>>> cdfbeda2
 	}
 
 	// FIXES:
 	//  * Some datasources (snowflake) expire connections or have an authentication token that expires if not used in 1 or 4 hours.
 	//    Because the datasource driver does not include an option for permanent connections, we retry the connection
 	//    if the query fails. NOTE: this does not include some errors like "ErrNoRows"
-<<<<<<< HEAD
-	res, err := query(db, ds.c.Converters(), fillMode, q)
-=======
-	res, err := query(ctx, ds.db, ds.c.Converters(), fillMode, q)
->>>>>>> cdfbeda2
+	res, err := query(ctx, db, ds.c.Converters(), fillMode, q)
 	if err == nil {
 		return res, nil
 	}
 
-<<<<<<< HEAD
-	if errors.Cause(err) == ErrorQuery {
+	if errors.Is(err, ErrorNoResults) {
+		return res, nil
+	}
+
+	if errors.Is(err, ErrorQuery) {
 		db, err = ds.c.Connect(ds.settings, q.ConnectionArgs)
 		ds.dbConnections.Store(cacheKey, db)
 		if err != nil {
 			return nil, err
 		}
-		return query(db, ds.c.Converters(), fillMode, q)
-=======
-	if errors.Is(err, ErrorNoResults) {
-		return res, nil
-	}
-
-	if errors.Is(err, ErrorQuery) {
-		ds.db, err = ds.c.Connect(ds.settings)
-		if err != nil {
-			return nil, err
-		}
-
-		return query(ctx, ds.db, ds.c.Converters(), fillMode, q)
->>>>>>> cdfbeda2
+
+		return query(ctx, db, ds.c.Converters(), fillMode, q)
 	}
 
 	return nil, err
