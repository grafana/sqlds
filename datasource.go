--- conflicted
+++ resolved
@@ -20,11 +20,8 @@
 
 	backend.CallResourceHandler
 	Completable
-<<<<<<< HEAD
-	DB func(q *Query) (*sql.DB, error)
-=======
+	DB           func(q *Query) (*sql.DB, error)
 	CustomRoutes map[string]func(http.ResponseWriter, *http.Request)
->>>>>>> 3ff608c6
 }
 
 // NewDatasource creates a new `sqldatasource`.
